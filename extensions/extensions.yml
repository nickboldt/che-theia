--- conflicted
+++ resolved
@@ -18,10 +18,5 @@
     - extensions/eclipse-che-theia-plugin
     - extensions/eclipse-che-theia-plugin-ext
     - extensions/eclipse-che-theia-terminal
-<<<<<<< HEAD
-    - extensions/eclipse-che-theia-remote
-  checkoutTo: master
-=======
     - dockerfiles/theia-endpoint-runtime
-  checkoutTo: 0.3.19
->>>>>>> 48e3d263
+  checkoutTo: master